--- conflicted
+++ resolved
@@ -15,13 +15,7 @@
     author_email='song@ifi.uzh.ch',
     description='Flightmare: A Quadrotor Simulator.',
     long_description='',
-<<<<<<< HEAD
     install_requires=['gym==0.11', 'ruamel.yaml',
                       'numpy', 'stable_baselines==2.10.1'],
     packages=['rpg_baselines'],
-=======
-    install_requires=[''],
-    packages=[package for package in find_packages()
-              if package.startswith('rpg_baselines')]
->>>>>>> 785c87f1
 )